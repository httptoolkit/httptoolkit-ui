--- conflicted
+++ resolved
@@ -1,32 +1,12 @@
 import * as React from 'react';
 import { observer } from 'mobx-react';
 
-import { TimingEvents } from '../../types';
-import { observableClock } from '../../util/observable';
+import { Pill } from './pill';
 
-import { Pill } from './pill';
-<<<<<<< HEAD
 import { calculateAndFormatDuration, FormattedDurationProps } from "../../util/utils";
-=======
-import { formatDuration } from '../../util/text';
->>>>>>> fef29bd3
 
 type DurationPillProps = { className?: string } & FormattedDurationProps;
 
 export const DurationPill = observer((p: DurationPillProps) => {
-<<<<<<< HEAD
     return <Pill className={p.className}>{calculateAndFormatDuration(p)}</Pill>;
-=======
-    let duration: number | undefined;
-
-    if ('durationMs' in p) {
-        duration = p.durationMs;
-    } else if (p.timingEvents) {
-        duration = calculateDuration(p.timingEvents);
-    }
-
-    if (duration === undefined) return null;
-
-    return <Pill className={p.className}>{formatDuration(duration)}</Pill>;
->>>>>>> fef29bd3
 });